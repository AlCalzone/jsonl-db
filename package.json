--- conflicted
+++ resolved
@@ -69,12 +69,8 @@
     "mock-fs": "^4.14.0",
     "prettier": "^2.3.0",
     "source-map-support": "^0.5.19",
-<<<<<<< HEAD
     "tiny-glob": "^0.2.9",
-    "ts-node": "^9.1.1",
-=======
     "ts-node": "^10.0.0",
->>>>>>> 0d2493a9
     "typescript": "^4.3.2"
   },
   "dependencies": {
