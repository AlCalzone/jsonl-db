{
  "name": "@alcalzone/jsonl-db",
  "version": "1.2.1",
  "description": "Simple JSONL-based key-value store",
  "main": "./build/index.js",
  "types": "./build/index.d.ts",
  "files": [
    "build/**/*.{js,d.ts,map}"
  ],
  "repository": {
    "type": "git",
    "url": "git+https://github.com/AlCalzone/jsonl-db.git"
  },
  "publishConfig": {
    "access": "public"
  },
  "engines": {
    "node": ">= 10"
  },
  "keywords": [
    "jsonl",
    "ndjson",
    "value",
    "store"
  ],
  "author": {
    "name": "AlCalzone",
    "email": "d.griesel@gmx.net"
  },
  "license": "MIT",
  "bugs": {
    "url": "https://github.com/AlCalzone/jsonl-db/issues"
  },
  "homepage": "https://github.com/AlCalzone/jsonl-db#readme",
  "devDependencies": {
    "@alcalzone/release-script": "^1.7.0",
    "@babel/cli": "^7.10.5",
    "@babel/core": "^7.11.1",
    "@babel/plugin-proposal-class-properties": "^7.10.4",
    "@babel/plugin-proposal-decorators": "^7.10.5",
    "@babel/plugin-proposal-nullish-coalescing-operator": "^7.10.4",
    "@babel/plugin-proposal-numeric-separator": "^7.10.4",
    "@babel/plugin-proposal-object-rest-spread": "^7.11.0",
    "@babel/plugin-proposal-optional-chaining": "^7.11.0",
    "@babel/preset-env": "^7.11.5",
    "@babel/preset-typescript": "^7.10.4",
    "@commitlint/cli": "^10.0.0",
    "@commitlint/config-conventional": "^10.0.0",
    "@types/fs-extra": "^9.0.1",
    "@types/jest": "^26.0.10",
    "@types/mock-fs": "^4.10.0",
    "@types/node": "^14.6.0",
    "@typescript-eslint/eslint-plugin": "^4.0.1",
    "@typescript-eslint/parser": "^4.0.1",
    "commitizen": "^4.1.2",
    "coveralls": "^3.1.0",
    "eslint": "^7.8.0",
    "eslint-config-prettier": "^6.11.0",
    "eslint-plugin-prettier": "^3.1.4",
    "husky": "^4.2.5",
    "jest": "^26.4.1",
    "jest-extended": "^0.11.5",
    "mock-fs": "^4.12.0",
    "prettier": "^2.1.1",
    "source-map-support": "^0.5.19",
<<<<<<< HEAD
    "ts-node": "^8.10.2",
    "typescript": "^4.0.2"
=======
    "ts-node": "^9.0.0",
    "typescript": "^3.9.7"
>>>>>>> 0f1d7271
  },
  "dependencies": {
    "alcalzone-shared": "^2.2.0",
    "fs-extra": "^9.0.1"
  },
  "scripts": {
    "build": "tsc -p tsconfig.build.json",
    "watch": "npm run build -- --watch",
    "test:reset": "jest --clear-cache",
    "test:ts": "jest",
    "test:ci": "npm run test:ts -- --runInBand",
    "test:watch": "npm run test:ts -- --watch",
    "test": "npm run test:watch",
    "coverage": "npm run test:ts -- --collect-coverage",
    "coverage:ci": "npm run test:ci -- --collect-coverage",
    "show-coverage": "npm run coverage && start ./coverage/index.html",
    "lint:ts": "eslint --ext .ts src",
    "lint": "npm run lint:ts",
    "commit": "git-cz",
    "release": "release-script"
  },
  "husky": {
    "hooks": {
      "commit-msg": "commitlint -E HUSKY_GIT_PARAMS"
    }
  },
  "config": {
    "commitizen": {
      "path": "./node_modules/cz-conventional-changelog"
    }
  }
}<|MERGE_RESOLUTION|>--- conflicted
+++ resolved
@@ -63,13 +63,8 @@
     "mock-fs": "^4.12.0",
     "prettier": "^2.1.1",
     "source-map-support": "^0.5.19",
-<<<<<<< HEAD
-    "ts-node": "^8.10.2",
+    "ts-node": "^9.0.0",
     "typescript": "^4.0.2"
-=======
-    "ts-node": "^9.0.0",
-    "typescript": "^3.9.7"
->>>>>>> 0f1d7271
   },
   "dependencies": {
     "alcalzone-shared": "^2.2.0",
